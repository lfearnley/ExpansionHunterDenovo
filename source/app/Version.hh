--- conflicted
+++ resolved
@@ -24,8 +24,4 @@
 
 #include <string>
 
-<<<<<<< HEAD
-const std::string kProgramVersion = "ExpansionHunter Denovo v0.8.1";
-=======
 const std::string kProgramVersion = "ExpansionHunter Denovo v0.8.6";
->>>>>>> 6f2f7731
